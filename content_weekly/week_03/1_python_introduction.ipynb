--- conflicted
+++ resolved
@@ -458,23 +458,7 @@
    "cell_type": "code",
    "execution_count": null,
    "metadata": {},
-<<<<<<< HEAD
-   "outputs": [
-    {
-     "ename": "TypeError",
-     "evalue": "can only concatenate str (not \"int\") to str",
-     "output_type": "error",
-     "traceback": [
-      "\u001b[31m---------------------------------------------------------------------------\u001b[39m",
-      "\u001b[31mTypeError\u001b[39m                                 Traceback (most recent call last)",
-      "\u001b[36mCell\u001b[39m\u001b[36m \u001b[39m\u001b[32mIn[15]\u001b[39m\u001b[32m, line 1\u001b[39m\n\u001b[32m----> \u001b[39m\u001b[32m1\u001b[39m \u001b[43mgreeting\u001b[49m\u001b[43m \u001b[49m\u001b[43m+\u001b[49m\u001b[43m \u001b[49m\u001b[43mx\u001b[49m\n",
-      "\u001b[31mTypeError\u001b[39m: can only concatenate str (not \"int\") to str"
-     ]
-    }
-   ],
-=======
-   "outputs": [],
->>>>>>> 2d226e12
+   "outputs": [],
    "source": [
     "greeting + x"
    ]
@@ -513,23 +497,7 @@
    "cell_type": "code",
    "execution_count": null,
    "metadata": {},
-<<<<<<< HEAD
-   "outputs": [
-    {
-     "ename": "ValueError",
-     "evalue": "could not convert string to float: 'Hello '",
-     "output_type": "error",
-     "traceback": [
-      "\u001b[31m---------------------------------------------------------------------------\u001b[39m",
-      "\u001b[31mValueError\u001b[39m                                Traceback (most recent call last)",
-      "\u001b[36mCell\u001b[39m\u001b[36m \u001b[39m\u001b[32mIn[17]\u001b[39m\u001b[32m, line 1\u001b[39m\n\u001b[32m----> \u001b[39m\u001b[32m1\u001b[39m \u001b[38;5;28;43mfloat\u001b[39;49m\u001b[43m(\u001b[49m\u001b[43mgreeting\u001b[49m\u001b[43m)\u001b[49m + x\n",
-      "\u001b[31mValueError\u001b[39m: could not convert string to float: 'Hello '"
-     ]
-    }
-   ],
-=======
-   "outputs": [],
->>>>>>> 2d226e12
+   "outputs": [],
    "source": [
     "float(greeting) + x"
    ]
@@ -1413,24 +1381,7 @@
    "cell_type": "code",
    "execution_count": null,
    "metadata": {},
-<<<<<<< HEAD
-   "outputs": [
-    {
-     "ename": "TypeError",
-     "evalue": "can only concatenate str (not \"int\") to str",
-     "output_type": "error",
-     "traceback": [
-      "\u001b[31m---------------------------------------------------------------------------\u001b[39m",
-      "\u001b[31mTypeError\u001b[39m                                 Traceback (most recent call last)",
-      "\u001b[36mCell\u001b[39m\u001b[36m \u001b[39m\u001b[32mIn[62]\u001b[39m\u001b[32m, line 1\u001b[39m\n\u001b[32m----> \u001b[39m\u001b[32m1\u001b[39m \u001b[43mmy_function\u001b[49m\u001b[43m(\u001b[49m\u001b[33;43m'\u001b[39;49m\u001b[33;43mhello\u001b[39;49m\u001b[33;43m'\u001b[39;49m\u001b[43m)\u001b[49m\n",
-      "\u001b[36mCell\u001b[39m\u001b[36m \u001b[39m\u001b[32mIn[57]\u001b[39m\u001b[32m, line 3\u001b[39m, in \u001b[36mmy_function\u001b[39m\u001b[34m(in_var)\u001b[39m\n\u001b[32m      1\u001b[39m \u001b[38;5;28;01mdef\u001b[39;00m\u001b[38;5;250m \u001b[39m\u001b[34mmy_function\u001b[39m(in_var):\n\u001b[32m      2\u001b[39m     intermediate = in_var * \u001b[32m8\u001b[39m\n\u001b[32m----> \u001b[39m\u001b[32m3\u001b[39m     out_var = \u001b[43mintermediate\u001b[49m\u001b[43m \u001b[49m\u001b[43m+\u001b[49m\u001b[43m \u001b[49m\u001b[32;43m1\u001b[39;49m\n\u001b[32m      4\u001b[39m     \u001b[38;5;28;01mreturn\u001b[39;00m out_var\n",
-      "\u001b[31mTypeError\u001b[39m: can only concatenate str (not \"int\") to str"
-     ]
-    }
-   ],
-=======
-   "outputs": [],
->>>>>>> 2d226e12
+   "outputs": [],
    "source": [
     "my_function('hello')"
    ]
